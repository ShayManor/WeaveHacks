--- conflicted
+++ resolved
@@ -4,8 +4,4 @@
 RUN pip install --no-cache-dir -r requirements.txt
 COPY src .
 ENV PYTHONUNBUFFERED=true
-<<<<<<< HEAD
-CMD ["sh", "-c", "exec gunicorn -b 0.0.0.0:${PORT} app:app"]
-=======
-CMD ["gunicorn", "-b", "0.0.0.0:$PORT", "app:app"]
->>>>>>> 6f91bb98
+CMD ["sh", "-c", "exec gunicorn -b 0.0.0.0:${PORT} app:app"]